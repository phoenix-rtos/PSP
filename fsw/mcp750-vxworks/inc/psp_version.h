/************************************************************************
 * NASA Docket No. GSC-18,719-1, and identified as “core Flight System: Bootes”
 *
 * Copyright (c) 2020 United States Government as represented by the
 * Administrator of the National Aeronautics and Space Administration.
 * All Rights Reserved.
 *
 * Licensed under the Apache License, Version 2.0 (the "License"); you may
 * not use this file except in compliance with the License. You may obtain
 * a copy of the License at http://www.apache.org/licenses/LICENSE-2.0
 *
 * Unless required by applicable law or agreed to in writing, software
 * distributed under the License is distributed on an "AS IS" BASIS,
 * WITHOUT WARRANTIES OR CONDITIONS OF ANY KIND, either express or implied.
 * See the License for the specific language governing permissions and
 * limitations under the License.
 ************************************************************************/

/*! @file
 *  @brief Purpose:
 *  @details Provide version identifiers for the cFE Platform Support Packages (PSP).
 *  See @ref cfsversions for version and build number and description
 */
#ifndef PSP_VERSION_H
#define PSP_VERSION_H

/*
 * Development Build Macro Definitions
 */
<<<<<<< HEAD
#define CFE_PSP_IMPL_BUILD_NUMBER   102
#define CFE_PSP_IMPL_BUILD_BASELINE "equuleus-rc1"
#define CFE_PSP_BUILD_DEV_CYCLE     "equuleus-rc2" /**< @brief Development: Release name for current development cycle */
#define CFE_PSP_BUILD_CODENAME      "Equuleus" /**< @brief: Development: Code name for the current build */
=======
#define CFE_PSP_IMPL_BUILD_NUMBER   115
#define CFE_PSP_IMPL_BUILD_BASELINE "v1.6.0-rc4"
>>>>>>> 79518b31

/*
 * Version Macros, see \ref cfsversions for definitions.
 */
#define CFE_PSP_IMPL_MAJOR_VERSION 1  /*!< @brief Major version number */
#define CFE_PSP_IMPL_MINOR_VERSION 4  /*!< @brief Minor version number */
#define CFE_PSP_IMPL_REVISION      0  /*!< @brief Revision version number. Value of 0 indicates a development version.*/

/**
 * @brief Last official release.
 */
#define CFE_PSP_LAST_OFFICIAL "v1.4.0"

/*!
 * @brief Mission revision.
 *
 * Reserved for mission use to denote patches/customizations as needed.
 * Values 1-254 are reserved for mission use to denote patches/customizations as needed. NOTE: Reserving 0 and 0xFF for
 * cFS open-source development use (pending resolution of nasa/cFS#440)
 */
#define CFE_PSP_IMPL_MISSION_REV 0xFF

/*
 * Tools to construct version string
 */
#define CFE_PSP_IMPL_STR_HELPER(x) #x /*!< @brief Helper function to concatenate strings from integer */
#define CFE_PSP_IMPL_STR(x) \
    CFE_PSP_IMPL_STR_HELPER(x) /*!< @brief Helper function to concatenate strings from integer */

/*! @brief DEVELOPMENT Build Version Number.
 *  @details Baseline git tag + Number of commits since baseline. @n
 *  See @ref cfsversions for format differences between development and release versions.
 */
#define CFE_PSP_IMPL_VERSION CFE_PSP_IMPL_BUILD_BASELINE "+dev" CFE_PSP_IMPL_STR(CFE_PSP_IMPL_BUILD_NUMBER)

/**
 * @brief Max Version String length.
 * 
 * Maximum length that a tblCRCTool version string can be.
 * 
 */
#define CFE_PSP_CFG_MAX_VERSION_STR_LEN 256

#endif<|MERGE_RESOLUTION|>--- conflicted
+++ resolved
@@ -27,15 +27,10 @@
 /*
  * Development Build Macro Definitions
  */
-<<<<<<< HEAD
-#define CFE_PSP_IMPL_BUILD_NUMBER   102
+#define CFE_PSP_IMPL_BUILD_NUMBER   115
 #define CFE_PSP_IMPL_BUILD_BASELINE "equuleus-rc1"
 #define CFE_PSP_BUILD_DEV_CYCLE     "equuleus-rc2" /**< @brief Development: Release name for current development cycle */
 #define CFE_PSP_BUILD_CODENAME      "Equuleus" /**< @brief: Development: Code name for the current build */
-=======
-#define CFE_PSP_IMPL_BUILD_NUMBER   115
-#define CFE_PSP_IMPL_BUILD_BASELINE "v1.6.0-rc4"
->>>>>>> 79518b31
 
 /*
  * Version Macros, see \ref cfsversions for definitions.
