--- conflicted
+++ resolved
@@ -1,11 +1,7 @@
 # This is a list of modules that is included as a fixed/base set
 # when this PSP is selected.  They must exist under fsw/modules
 
-<<<<<<< HEAD
 soft_timebase
 eeprom_mmap_file
-=======
-eeprom_mmap_file
 ram_notimpl
-port_notimpl
->>>>>>> 29e8b7aa
+port_notimpl